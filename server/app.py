from flask import Flask, Response, jsonify, request
from flask_cors import CORS
import cv2
import time
import mediapipe as mp
import numpy as np
import os
from util import Landmark, angle, line, depth_diff, createModel
import base64
from collections import deque

app = Flask(__name__)
CORS(app)

# Load model
model_path = os.path.join(os.path.dirname(__file__), "models", "pose_landmarker_heavy.task")
model = createModel(model_path)

# ---------- Video Capture ----------
cap = cv2.VideoCapture(0)

<<<<<<< HEAD
def _client_key():
    # Use remote_addr + user-agent as a best-effort key
    try:
        ua = request.headers.get('User-Agent', '')
        return f"{request.remote_addr}|{ua[:64]}"
    except Exception:
        return "unknown"

def _detect_pose(mp_image):
    """Compatibility layer: prefer detect(); fall back to detect_for_image()."""
    if hasattr(model, 'detect'):
        return model.detect(mp_image)
    if hasattr(model, 'detect_for_image'):
        return model.detect_for_image(mp_image)
    raise AttributeError('PoseLandmarker has neither detect nor detect_for_image')

def process_image(image_data):
    """
    Process the base64 image data and return posture analysis
    """
    try:
        # Decode base64 image
        image_bytes = base64.b64decode(image_data.split(',')[1])
        image = Image.open(io.BytesIO(image_bytes))
        
        # Convert PIL image to OpenCV format
        frame = cv2.cvtColor(np.array(image), cv2.COLOR_RGB2BGR)
        
        # Convert for Mediapipe
        frame_rgb = cv2.cvtColor(frame, cv2.COLOR_BGR2RGB)
        mp_image = mp.Image(image_format=mp.ImageFormat.SRGB, data=frame_rgb)
        
        # Pose detection (IMAGE mode)
        result = _detect_pose(mp_image)
        
        if result.pose_landmarks and len(result.pose_landmarks) > 0:
            landmarks = result.pose_landmarks[0]
            
            # Extract key landmarks
            head = Landmark.from_mp(landmarks[0], frame.shape)
            left_shoulder = Landmark.from_mp(landmarks[11], frame.shape)
            right_shoulder = Landmark.from_mp(landmarks[12], frame.shape)
            between_shoulders = Landmark(
                (left_shoulder.x + right_shoulder.x)/2,
                (left_shoulder.y + right_shoulder.y)/2,
                (left_shoulder.z + right_shoulder.z)/2
            )
            # Calculate posture metrics (original four)
            head_angle = angle(head, between_shoulders)
            shoulder_angle = angle(left_shoulder, right_shoulder)
            side_twist = depth_diff(left_shoulder, right_shoulder)
            
            # Smoothing
            client_key = _client_key()
            current_metrics = {
                "head_angle": head_angle,
                "shoulder_angle": shoulder_angle,
                "side_twist": side_twist
            }
            metric_history[client_key].append(current_metrics)
            hist = metric_history[client_key]
            smoothed = {k: float(np.mean([m[k] for m in hist])) for k in current_metrics.keys()}

            # Posture classification (thresholds tuned conservatively)
            bad_posture = False
            issues = []
            
            if smoothed["head_angle"] < 80:
                bad_posture = True
                issues.append("Head angle too low")
            if smoothed["shoulder_angle"] > 3.5:
                bad_posture = True
                issues.append("Shoulders uneven")
            if smoothed["side_twist"] > 0.45:
                bad_posture = True
                issues.append("Side twist detected")
          
            
            return {
                "success": True,
                "posture": "Bad Posture" if bad_posture else "Good Posture",
                "is_good_posture": not bad_posture,
                "issues": issues,
                "metrics": {
                    "head_angle": round(smoothed["head_angle"], 2),
                    "shoulder_angle": round(smoothed["shoulder_angle"], 2),
                    "side_twist": round(smoothed["side_twist"], 2)
                }
            }
        else:
            return {
                "success": False,
                "error": "No pose detected in image"
            }
            
    except Exception as e:
        return {
            "success": False,
            "error": f"Pose analysis error: {str(e)}"
        }
=======
# Add midpoint method to Landmark
def landmark_midpoint(lm1: Landmark, lm2: Landmark) -> Landmark:
    return Landmark(
        (lm1.x + lm2.x) / 2,
        (lm1.y + lm2.y) / 2,
        (lm1.z + lm2.z) / 2
    )

Landmark.midpoint = staticmethod(landmark_midpoint)

# ---------- Smoothing & stability ----------
history_len = 5
stable_len = 3  # consecutive frames needed to trigger bad posture

metric_histories = {
    "head_angle": deque(maxlen=history_len),
    "shoulder_angle": deque(maxlen=history_len),
    "side_twist": deque(maxlen=history_len),
    "forward_lean": deque(maxlen=history_len)
}

posture_histories = {
    "head": deque(maxlen=stable_len),
    "shoulders": deque(maxlen=stable_len),
    "side_twist": deque(maxlen=stable_len),
    "forward_lean": deque(maxlen=stable_len)
}

def smooth(metric_name, value):
    history = metric_histories[metric_name]
    history.append(value)
    return sum(history) / len(history)

def check_stable(metric_name, is_bad):
    history = posture_histories[metric_name]
    history.append(is_bad)
    return sum(history) >= stable_len

# ---------- Analyze posture ----------
def analyze_posture_metrics(head, left_shoulder, right_shoulder):
    between_shoulders = Landmark.midpoint(left_shoulder, right_shoulder)

    # Raw metrics
    raw_head_angle = angle(head, between_shoulders)
    raw_shoulder_angle = angle(left_shoulder, right_shoulder)
    raw_side_twist = depth_diff(left_shoulder, right_shoulder)
    raw_forward_lean = depth_diff(head, between_shoulders)

    # Smoothed metrics
    head_angle = smooth("head_angle", raw_head_angle)
    shoulder_angle = smooth("shoulder_angle", raw_shoulder_angle)
    side_twist = smooth("side_twist", raw_side_twist)
    forward_lean = smooth("forward_lean", raw_forward_lean)

    # Check posture per metric
    bad_head = check_stable("head", head_angle < 80)
    bad_shoulders = check_stable("shoulders", abs(shoulder_angle) > 3.5)
    bad_side = check_stable("side_twist", side_twist > 0.45)
    bad_forward = check_stable("forward_lean", forward_lean < 0.75)

    # Aggregate issues
    issues = []
    if bad_head: issues.append("Head forward / rounded back")
    if bad_shoulders: issues.append("Shoulders uneven")
    if bad_side: issues.append("Side twist / lean")
    if bad_forward: issues.append("Forward lean detected")
>>>>>>> 2946de92

    is_good_posture = len(issues) == 0

    metrics = {
        "head_angle": round(head_angle, 1),
        "shoulder_angle": round(shoulder_angle, 1),
        "side_twist": round(side_twist, 2),
        "forward_lean": round(forward_lean, 2)
    }

    return metrics, issues, is_good_posture, between_shoulders

# ---------- Helper function to analyze frame ----------
def analyze_frame(frame):
    frame_rgb = cv2.cvtColor(frame, cv2.COLOR_BGR2RGB)
    mp_image = mp.Image(image_format=mp.ImageFormat.SRGB, data=frame_rgb)
    timestamp = round(time.time() * 1000)
    result = model.detect_for_video(mp_image, timestamp)

    metrics = {}
    issues = []
    posture_text = "Good Posture"
    bad_posture = False

    if result.pose_landmarks:
        landmarks = result.pose_landmarks[0]

        head = Landmark.from_mp(landmarks[0], frame.shape)
        left_shoulder = Landmark.from_mp(landmarks[11], frame.shape)
        right_shoulder = Landmark.from_mp(landmarks[12], frame.shape)

        metrics, issues, is_good_posture, between_shoulders = analyze_posture_metrics(head, left_shoulder, right_shoulder)
        bad_posture = not is_good_posture
        posture_text = "Good Posture" if is_good_posture else "Bad Posture"

        # ---------- Draw on frame ----------
        frame_color = (0, 255, 0) if is_good_posture else (0, 0, 255)
        frame = head.draw(frame)
        frame = left_shoulder.draw(frame)
        frame = right_shoulder.draw(frame)
        frame = between_shoulders.draw(frame)
        frame = line(frame, head, between_shoulders, color=frame_color)
        frame = line(frame, left_shoulder, right_shoulder, color=frame_color)

        font = cv2.FONT_HERSHEY_SIMPLEX
        frame = head.show_attr(frame, f"Head: {metrics['head_angle']}°")
        frame = left_shoulder.show_attr(frame, f"Shoulder: {metrics['shoulder_angle']}°")
        frame = cv2.putText(frame, f"Side Twist: {metrics['side_twist']}", (10, 80), font, 0.7, frame_color, 2, cv2.LINE_AA)
        frame = cv2.putText(frame, f"Forward Lean: {metrics['forward_lean']}", (10, 110), font, 0.7, frame_color, 2, cv2.LINE_AA)
        frame = cv2.putText(frame, f"Posture: {posture_text}", (10, 140), font, 1, frame_color, 2, cv2.LINE_AA)

    return frame, metrics, issues, not bad_posture

# ---------- Video Feed ----------
def generate_frames():
    while True:
        success, frame = cap.read()
        if not success:
            break
        frame, _, _, _ = analyze_frame(frame)
        ret, buffer = cv2.imencode(".jpg", frame)
        frame_bytes = buffer.tobytes()
        yield (b"--frame\r\n"
               b"Content-Type: image/jpeg\r\n\r\n" + frame_bytes + b"\r\n")

@app.route("/video_feed")
def video_feed():
    return Response(generate_frames(),
                    mimetype="multipart/x-mixed-replace; boundary=frame")

# ---------- Health Check ----------
@app.route("/health")
def health():
    return jsonify({"status": "healthy", "message": "PostureCare active"})

# ---------- Analyze Posture Endpoint ----------
@app.route("/analyze_posture", methods=["POST"])
def analyze_posture():
    try:
        data = request.get_json()
        image_data = data.get("image")
        if not image_data:
            return jsonify({"success": False, "error": "No image provided"}), 400

        image_bytes = base64.b64decode(image_data.split(",")[1])
        np_arr = np.frombuffer(image_bytes, np.uint8)
        frame = cv2.imdecode(np_arr, cv2.IMREAD_COLOR)

        _, metrics, issues, is_good_posture = analyze_frame(frame)

        return jsonify({
            "success": True,
            "metrics": metrics,
            "issues": issues,
            "is_good_posture": is_good_posture
        })

    except Exception as e:
        return jsonify({"success": False, "error": str(e)}), 500

if __name__ == "__main__":
    app.run(host="0.0.0.0", port=5000, debug=True)<|MERGE_RESOLUTION|>--- conflicted
+++ resolved
@@ -16,10 +16,10 @@
 model_path = os.path.join(os.path.dirname(__file__), "models", "pose_landmarker_heavy.task")
 model = createModel(model_path)
 
-# ---------- Video Capture ----------
-cap = cv2.VideoCapture(0)
+# Simple temporal smoothing buffers per client
+SMOOTH_WINDOW = 5
+metric_history = defaultdict(lambda: deque(maxlen=SMOOTH_WINDOW))
 
-<<<<<<< HEAD
 def _client_key():
     # Use remote_addr + user-agent as a best-effort key
     try:
@@ -120,151 +120,12 @@
             "success": False,
             "error": f"Pose analysis error: {str(e)}"
         }
-=======
-# Add midpoint method to Landmark
-def landmark_midpoint(lm1: Landmark, lm2: Landmark) -> Landmark:
-    return Landmark(
-        (lm1.x + lm2.x) / 2,
-        (lm1.y + lm2.y) / 2,
-        (lm1.z + lm2.z) / 2
-    )
 
-Landmark.midpoint = staticmethod(landmark_midpoint)
+@app.route('/health', methods=['GET'])
+def health_check():
+    return jsonify({"status": "healthy", "message": "PostureCare server is running"})
 
-# ---------- Smoothing & stability ----------
-history_len = 5
-stable_len = 3  # consecutive frames needed to trigger bad posture
-
-metric_histories = {
-    "head_angle": deque(maxlen=history_len),
-    "shoulder_angle": deque(maxlen=history_len),
-    "side_twist": deque(maxlen=history_len),
-    "forward_lean": deque(maxlen=history_len)
-}
-
-posture_histories = {
-    "head": deque(maxlen=stable_len),
-    "shoulders": deque(maxlen=stable_len),
-    "side_twist": deque(maxlen=stable_len),
-    "forward_lean": deque(maxlen=stable_len)
-}
-
-def smooth(metric_name, value):
-    history = metric_histories[metric_name]
-    history.append(value)
-    return sum(history) / len(history)
-
-def check_stable(metric_name, is_bad):
-    history = posture_histories[metric_name]
-    history.append(is_bad)
-    return sum(history) >= stable_len
-
-# ---------- Analyze posture ----------
-def analyze_posture_metrics(head, left_shoulder, right_shoulder):
-    between_shoulders = Landmark.midpoint(left_shoulder, right_shoulder)
-
-    # Raw metrics
-    raw_head_angle = angle(head, between_shoulders)
-    raw_shoulder_angle = angle(left_shoulder, right_shoulder)
-    raw_side_twist = depth_diff(left_shoulder, right_shoulder)
-    raw_forward_lean = depth_diff(head, between_shoulders)
-
-    # Smoothed metrics
-    head_angle = smooth("head_angle", raw_head_angle)
-    shoulder_angle = smooth("shoulder_angle", raw_shoulder_angle)
-    side_twist = smooth("side_twist", raw_side_twist)
-    forward_lean = smooth("forward_lean", raw_forward_lean)
-
-    # Check posture per metric
-    bad_head = check_stable("head", head_angle < 80)
-    bad_shoulders = check_stable("shoulders", abs(shoulder_angle) > 3.5)
-    bad_side = check_stable("side_twist", side_twist > 0.45)
-    bad_forward = check_stable("forward_lean", forward_lean < 0.75)
-
-    # Aggregate issues
-    issues = []
-    if bad_head: issues.append("Head forward / rounded back")
-    if bad_shoulders: issues.append("Shoulders uneven")
-    if bad_side: issues.append("Side twist / lean")
-    if bad_forward: issues.append("Forward lean detected")
->>>>>>> 2946de92
-
-    is_good_posture = len(issues) == 0
-
-    metrics = {
-        "head_angle": round(head_angle, 1),
-        "shoulder_angle": round(shoulder_angle, 1),
-        "side_twist": round(side_twist, 2),
-        "forward_lean": round(forward_lean, 2)
-    }
-
-    return metrics, issues, is_good_posture, between_shoulders
-
-# ---------- Helper function to analyze frame ----------
-def analyze_frame(frame):
-    frame_rgb = cv2.cvtColor(frame, cv2.COLOR_BGR2RGB)
-    mp_image = mp.Image(image_format=mp.ImageFormat.SRGB, data=frame_rgb)
-    timestamp = round(time.time() * 1000)
-    result = model.detect_for_video(mp_image, timestamp)
-
-    metrics = {}
-    issues = []
-    posture_text = "Good Posture"
-    bad_posture = False
-
-    if result.pose_landmarks:
-        landmarks = result.pose_landmarks[0]
-
-        head = Landmark.from_mp(landmarks[0], frame.shape)
-        left_shoulder = Landmark.from_mp(landmarks[11], frame.shape)
-        right_shoulder = Landmark.from_mp(landmarks[12], frame.shape)
-
-        metrics, issues, is_good_posture, between_shoulders = analyze_posture_metrics(head, left_shoulder, right_shoulder)
-        bad_posture = not is_good_posture
-        posture_text = "Good Posture" if is_good_posture else "Bad Posture"
-
-        # ---------- Draw on frame ----------
-        frame_color = (0, 255, 0) if is_good_posture else (0, 0, 255)
-        frame = head.draw(frame)
-        frame = left_shoulder.draw(frame)
-        frame = right_shoulder.draw(frame)
-        frame = between_shoulders.draw(frame)
-        frame = line(frame, head, between_shoulders, color=frame_color)
-        frame = line(frame, left_shoulder, right_shoulder, color=frame_color)
-
-        font = cv2.FONT_HERSHEY_SIMPLEX
-        frame = head.show_attr(frame, f"Head: {metrics['head_angle']}°")
-        frame = left_shoulder.show_attr(frame, f"Shoulder: {metrics['shoulder_angle']}°")
-        frame = cv2.putText(frame, f"Side Twist: {metrics['side_twist']}", (10, 80), font, 0.7, frame_color, 2, cv2.LINE_AA)
-        frame = cv2.putText(frame, f"Forward Lean: {metrics['forward_lean']}", (10, 110), font, 0.7, frame_color, 2, cv2.LINE_AA)
-        frame = cv2.putText(frame, f"Posture: {posture_text}", (10, 140), font, 1, frame_color, 2, cv2.LINE_AA)
-
-    return frame, metrics, issues, not bad_posture
-
-# ---------- Video Feed ----------
-def generate_frames():
-    while True:
-        success, frame = cap.read()
-        if not success:
-            break
-        frame, _, _, _ = analyze_frame(frame)
-        ret, buffer = cv2.imencode(".jpg", frame)
-        frame_bytes = buffer.tobytes()
-        yield (b"--frame\r\n"
-               b"Content-Type: image/jpeg\r\n\r\n" + frame_bytes + b"\r\n")
-
-@app.route("/video_feed")
-def video_feed():
-    return Response(generate_frames(),
-                    mimetype="multipart/x-mixed-replace; boundary=frame")
-
-# ---------- Health Check ----------
-@app.route("/health")
-def health():
-    return jsonify({"status": "healthy", "message": "PostureCare active"})
-
-# ---------- Analyze Posture Endpoint ----------
-@app.route("/analyze_posture", methods=["POST"])
+@app.route('/analyze_posture', methods=['POST'])
 def analyze_posture():
     try:
         data = request.get_json()
